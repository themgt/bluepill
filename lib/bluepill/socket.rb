# -*- encoding: utf-8 -*-
require 'socket'

module Bluepill
  module Socket
<<<<<<< HEAD
    TIMEOUT = 60 # Used for client commands
=======
    TIMEOUT = 10
    RETRY = 5
    @@timeout = 0
>>>>>>> 845245d1

    extend self

    def client(base_dir, name, &b)
      UNIXSocket.open(socket_path(base_dir, name), &b)
    end

    def client_command(base_dir, name, command)
      client(base_dir, name) do |socket|
        Timeout.timeout(TIMEOUT) do
          socket.puts command
          Marshal.load(socket)
        end
      end
    rescue EOFError, Timeout::Error
      @@timeout += 1
      puts "Retry #{@@timeout} of #{RETRY}"
      if @@timeout <= RETRY
        client_command(base_dir, name, command)
      else
        abort("Socket Timeout: Server may not be responding")
      end
    ensure
      @@timeout = 0
    end

    def server(base_dir, name)
      socket_path = self.socket_path(base_dir, name)
      begin
        UNIXServer.open(socket_path)
      rescue Errno::EADDRINUSE
        # if sock file has been created.  test to see if there is a server
        begin
          UNIXSocket.open(socket_path)
        rescue Errno::ECONNREFUSED
          File.delete(socket_path)
          return UNIXServer.open(socket_path)
        else
          logger.err("Server is already running!")
          exit(7)
        end
      end
    end

    def socket_path(base_dir, name)
      File.join(base_dir, 'socks', name + ".sock")
    end
  end
end<|MERGE_RESOLUTION|>--- conflicted
+++ resolved
@@ -3,13 +3,9 @@
 
 module Bluepill
   module Socket
-<<<<<<< HEAD
     TIMEOUT = 60 # Used for client commands
-=======
-    TIMEOUT = 10
     RETRY = 5
     @@timeout = 0
->>>>>>> 845245d1
 
     extend self
 
