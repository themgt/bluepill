# -*- encoding: utf-8 -*-
module Bluepill
  module Triggers
    class Flapping < Bluepill::Trigger
      TRIGGER_STATES = [:starting, :restarting]

      PARAMS = [:times, :within, :retry_in]

      attr_accessor *PARAMS
      attr_reader :timeline

      def initialize(process, options = {})
        options.reverse_merge!(:times => 5, :within => 1, :retry_in => 5)

        options.each_pair do |name, val|
          instance_variable_set("@#{name}", val) if PARAMS.include?(name)
        end

        @timeline = Util::RotationalArray.new(@times)
        super
      end

      def notify(transition)
        if TRIGGER_STATES.include?(transition.to_name)
          self.timeline << Time.now.to_i
          self.check_flapping
        end
      end

      def reset!
        @timeline.clear
        super
      end

      def check_flapping
<<<<<<< HEAD
        # The process has not flapped if we haven't encountered enough incidents
        return unless (@timeline.compact.length == self.times)
        
=======
        num_occurances = (@timeline.nitems == self.times)

        # The process has not flapped if we haven't encountered enough incidents
        return unless num_occurances

>>>>>>> afa8539f
        # Check if the incident happend within the timeframe
        duration = (@timeline.last - @timeline.first) <= self.within

        if duration
          self.logger.info "Flapping detected: retrying in #{self.retry_in} seconds"

          self.schedule_event(:start, self.retry_in) unless self.retry_in == 0 # retry_in zero means "do not retry, ever"
          self.schedule_event(:unmonitor, 0)

          @timeline.clear

          # This will prevent a transition from happening in the process state_machine
          throw :halt
        end
      end
    end
  end
end<|MERGE_RESOLUTION|>--- conflicted
+++ resolved
@@ -33,17 +33,9 @@
       end
 
       def check_flapping
-<<<<<<< HEAD
         # The process has not flapped if we haven't encountered enough incidents
         return unless (@timeline.compact.length == self.times)
         
-=======
-        num_occurances = (@timeline.nitems == self.times)
-
-        # The process has not flapped if we haven't encountered enough incidents
-        return unless num_occurances
-
->>>>>>> afa8539f
         # Check if the incident happend within the timeframe
         duration = (@timeline.last - @timeline.first) <= self.within
 
