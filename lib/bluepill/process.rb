require "state_machine"
require "daemons"

module Bluepill
  class Process
    attr_accessor :name, :start_command, :stop_command, :restart_command, :daemonize, :pid_file
    attr_accessor :watches, :logger, :skip_ticks_until
    
    state_machine :initial => :unmonitored do
<<<<<<< HEAD
      after_transition :down => :up do |process, transition|
        process.skip_ticks_until = Time.now.to_i + process.start_grace_time
=======
      before_transition :up => :down do |process, transition|
>>>>>>> 46c70dc8
      end
      
      state :unmonitored, :up, :down
      
      event :tick do
        transition :unmonitored => :unmonitored
        
        transition :up => :up, :if => :process_running?
        transition :up => :down, :unless => :process_running?

        transition :down => :up, :if => lambda {|process| process.process_running? || process.start_process }
      end
      
      event :start do
        transition :unmonitored => :up, :if => lambda {|process| process.process_running? || process.start_process }
        transition :up => :up
        transition :down => :up, :if => :start_process
      end
      
      event :stop do
        transition [:unmonitored, :down] => :unmonitored
        transition :up => :unmonitored, :if => :stop_process
      end
      
      event :restart do
        transition all => :up, :if => :restart_process
      end
      
      event :unmonitor do
        transition all => :unmonitored
      end
      
      after_transition any => any do |process, transition|
        process.record_transition(transition.to_name) unless transition.loopback?
      end
      
    end

    def tick
      return if self.skip_ticks_until && self.skip_ticks_until > Time.now.to_i
      self.skip_ticks_until = nil

      # clear the momoization per tick
      @process_running = nil
      
      # run state machine transitions
      super

      
      if process_running?
        run_watches
      end
    end
    
    def initialize(process_name, &block)
      raise ArgumentError, "Process needs to be constructed with a block" unless block_given?
      
      @name = process_name
      @transition_history = Util::RotationalArray.new(10)
      self.watches = []
      @watch_logger = Logger.new(self.logger, "#{self.name}:") if self.logger
      
      yield(self)

      raise ArgumentError, "Please specify a pid_file or the demonize option" if pid_file.nil? && !daemonize?
      
      # Let state_machine do its initialization stuff
      super()
    end
    
    def add_watch(name, options = {})
      self.watches << ConditionWatch.new(name, options.merge(:logger => @watch_logger))
    end
    
    def daemonize?
      !!self.daemonize
    end
    
    def dispatch!(event)
      self.send("#{event}!")
    end
    
    def process_running?(force = false)
      @process_running = signal_process(0) if force || @process_running.nil?
      @process_running
    end
    
    def start_process
      @actual_pid = nil
      if daemonize?
        starter = lambda {::Kernel.exec(start_command)}
        child_pid = Daemonize.call_as_daemon(starter)
        File.open(pid_file, "w") {|f| f.write(child_pid)}
        
      else
        # This is a self-daemonizing process
        system(start_command)
      end
      
      skip_ticks_for(start_grace_time)
      
      true
    end
    
    def stop_process
      @actual_pid = nil
      if stop_command
        system(stop_command)
      else
        signal_process("TERM")
        sleep(stop_grace_time)
        signal_process("KILL") if process_running?(true)
      end

      skip_ticks_for(stop_grace_time)
      
      true
    end
    
    def restart_process
      @actual_pid = nil
      if restart_command
        system(restart_command)
        skip_ticks_for(restart_grace_time)
        
      else
        stop_process
        start_process
      end
    end
    
    def skip_ticks_for(seconds)
      self.skip_ticks_until = (self.skip_ticks_until || Time.now.to_i) + seconds
    end
    
    # TODO
    def stop_grace_time
      3
    end
    
    # TODO
    def restart_grace_time
      3
    end
    
    # TODO
    def start_grace_time
      3
    end

    def run_watches
      now = Time.now.to_i
      
      threads = self.watches.collect do |watch|
        Thread.new { Thread.current[:events] = watch.run(actual_pid, now) }
      end
      
      @transitioned = false
      
      threads.inject([]) do |events, thread|
        thread.join
        events << thread[:events]
      end.flatten.uniq.each do |event|
        break if @transitioned
        self.dispatch!(event)
      end
    end
    
    def record_transition(state_name)
      @transitioned = true
      # do other stuff here?
    end
    
    def signal_process(code)
      ::Process.kill(code, actual_pid)
      true
    rescue
      false
    end
    
    def actual_pid
      @actual_pid ||= File.read(pid_file).to_i
    end
  end
end
 <|MERGE_RESOLUTION|>--- conflicted
+++ resolved
@@ -6,15 +6,7 @@
     attr_accessor :name, :start_command, :stop_command, :restart_command, :daemonize, :pid_file
     attr_accessor :watches, :logger, :skip_ticks_until
     
-    state_machine :initial => :unmonitored do
-<<<<<<< HEAD
-      after_transition :down => :up do |process, transition|
-        process.skip_ticks_until = Time.now.to_i + process.start_grace_time
-=======
-      before_transition :up => :down do |process, transition|
->>>>>>> 46c70dc8
-      end
-      
+    state_machine :initial => :unmonitored do      
       state :unmonitored, :up, :down
       
       event :tick do
