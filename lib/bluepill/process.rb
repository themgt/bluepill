--- conflicted
+++ resolved
@@ -78,18 +78,12 @@
       self.send("#{event}!")
     end
     
-<<<<<<< HEAD
-    # TODO. Must memoize result per tick
-    def process_running?
-      @process_running ||= signal_process(0)
-=======
     def process_running?(force = false)
       if force || @process_running.nil?
         @process_running = signal_process(0)
       else
         @process_running
       end
->>>>>>> 5b72e27a
     end
     
     def start_process
@@ -116,7 +110,7 @@
         sleep(stop_grace_time)
         signal_process("KILL") if process_running?(true)
       end
-      
+
       true
     end
     
